import os
import time

from lightning import LightningRpc  # pip3 install pylightning

from bitcoin_cli import (
    fund_addresses,
    get_transaction,
    mine,
)
from lightning_cli import (
    connect_nodes,
    fund_channel,
    get_addr,
    get_id,
    get_total_balance,
    make_many_payments,
)
from tx_set import TXSet
from utils import (
    find_interesting_txids,
    print_json,
    show_num_tx_in_last_t_blocks,
    show_tx_in_block,
    wait_to_funds,
    wait_to_route,
)


def init(n1: LightningRpc, n2: LightningRpc, n3: LightningRpc, channel_balance_satoshi: int):
    """
    - fund all nodes with BTC
    - construct and fund channels n1 <--> n2 <--> n3
    """
    mine(400)  # mine 400 to activate segwit
    initial_balance_txid = fund_addresses([get_addr(n1), get_addr(n2), get_addr(n3)])
    
    # wait until nodes 1,2 have funds so we can fund the channels
    wait_to_funds(n1)
    wait_to_funds(n2)
    
    connect_nodes(n1, n2)
    connect_nodes(n2, n3)
    channel_1_funding_txid = fund_channel(funder=n1, fundee=n2, num_satoshi=channel_balance_satoshi)
    channel_2_funding_txid = fund_channel(funder=n2, fundee=n3, num_satoshi=channel_balance_satoshi)
    # wait until n1 knows a path to n3 so we can make a payment
    wait_to_route(n1, n3, msatoshi=channel_balance_satoshi * 1000 // 10)
    return channel_1_funding_txid, channel_2_funding_txid


ln_path = os.path.expandvars("$LAB/ln")
n1 = LightningRpc(os.path.join(ln_path, "lightning-dirs/1/lightning-rpc"))
n2 = LightningRpc(os.path.join(ln_path, "lightning-dirs/2/lightning-rpc"))
n3 = LightningRpc(os.path.join(ln_path, "lightning-dirs/3/lightning-rpc"))

alice_bob_funding_txid, bob_charlie_funding_txid = init(
    n1, n2, n3,
    channel_balance_satoshi=10_000_000,  # 0.1 BTC
)

make_many_payments(
    sender=n1,
    receiver=n3,
    num_payments=1,
    msatoshi_per_payment=1_000_000_000,  # 0.01 BTC
)

# shutdown node 2
n2.stop()

# force close the channel
bob_charlie_closing_txid = n3.close(peer_id=get_id(n2), force=True, timeout=0)['txid']
<<<<<<< HEAD
mine(1)
=======
>>>>>>> 166695a9

for i in range(20):
    mine(1)
    time.sleep(1)

current_height = n1.getinfo()['blockheight']
txids = find_interesting_txids(block_heights=range(current_height - 30, current_height + 1))
tx_set = TXSet(txids=txids)

# see the funding transaction
print_json(get_transaction(bob_charlie_funding_txid))
# current height
print(n3.getinfo()['blockheight'])

<<<<<<< HEAD
=======

>>>>>>> 166695a9
# see the closing transaction
print_json(get_transaction(bob_charlie_closing_txid))

show_num_tx_in_last_t_blocks(n=n1, t=3)

show_tx_in_block(414)

get_total_balance(n1)
get_total_balance(n2)
get_total_balance(n3)<|MERGE_RESOLUTION|>--- conflicted
+++ resolved
@@ -70,10 +70,7 @@
 
 # force close the channel
 bob_charlie_closing_txid = n3.close(peer_id=get_id(n2), force=True, timeout=0)['txid']
-<<<<<<< HEAD
 mine(1)
-=======
->>>>>>> 166695a9
 
 for i in range(20):
     mine(1)
@@ -85,13 +82,7 @@
 
 # see the funding transaction
 print_json(get_transaction(bob_charlie_funding_txid))
-# current height
-print(n3.getinfo()['blockheight'])
 
-<<<<<<< HEAD
-=======
-
->>>>>>> 166695a9
 # see the closing transaction
 print_json(get_transaction(bob_charlie_closing_txid))
 
